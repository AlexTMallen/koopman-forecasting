import torch
from torch import nn
import numpy as np

class ModelObject(nn.Module):

    def __init__(self, num_freqs):
        super(ModelObject, self).__init__()
        self.num_freqs = num_freqs
        self.total_freqs = sum(num_freqs)

        self.param_idxs = []
        cumul = 0
        for num_freq in self.num_freqs:
            idxs = np.concatenate([cumul + np.arange(num_freq), self.total_freqs + cumul + np.arange(num_freq)])
            self.param_idxs.append(idxs)
            cumul += num_freq

    def forward(self, w, data, training_mask=None):
        """
        Forward computes the error.

        Input:
            y: temporal snapshots of the linear system
                type: torch.tensor
                dimensions: [T, (batch,) num_frequencies ]

            x: data set
                type: torch.tensor
                dimensions: [T, ...]
        """

        raise NotImplementedError()

    def decode(self, w):
        """
        Evaluates f at temporal snapshots y

        Input:
            w: temporal snapshots of the linear system
                type: torch.tensor
                dimensions: [T, (batch,) num_frequencies ]
        """
        raise NotImplementedError()

    def mean(self, params):
        """returns the mean of a distribution with the given params"""
        return params[0]

    def std(self, params):
        """returns the standard deviation of a distribution with the given params"""
        return np.ones(params[0].shape)


<<<<<<< HEAD
class SkewNormalNLL(ModelObject):
=======
class GEFComSkewNLL(ModelObject):

    def __init__(self, x_dim, num_freqs, n):
        """
        neural network that takes a vector of sines and cosines and produces a skew-normal distribution with parameters
        mu, sigma, and alpha (the outputs of the NN). trains using NLL. reserves some of the training data to only train
        sigma and alpha to mitigate overconfidence
        :param x_dim: number of dimensions spanned by the probability distr
        :param num_freqs: list. number of frequencies used for each of the 3 parameters: [num_mu, num_sig, num_alpha]
        :param n: size of NN's second layer
        """
        super(GEFComSkewNLL, self).__init__(num_freqs)

        self.l1_mu = nn.Linear(2 * self.num_freqs[0] + 2, n)
        self.l2_mu = nn.Linear(n, 64)
        self.l3_mu = nn.Linear(64, x_dim)

        self.l1_sig = nn.Linear(2 * self.num_freqs[1] + 2, n)
        self.l2_sig = nn.Linear(n, 64)
        self.l3_sig = nn.Linear(64, x_dim)

        self.l1_a = nn.Linear(2 * self.num_freqs[2] + 2, n)
        self.l2_a = nn.Linear(n, 32)
        self.l3_a = nn.Linear(32, x_dim)

        self.norm = torch.distributions.normal.Normal(0, 1)

    def decode(self, w):
        w_mu = w[..., (*self.param_idxs[0], -2, -1)]
        y1 = nn.Tanh()(self.l1_mu(w_mu))
        y2 = nn.Tanh()(self.l2_mu(y1))
        y = self.l3_mu(y2)

        w_sigma = w[..., (*self.param_idxs[1], -2, -1)]
        z1 = nn.Tanh()(self.l1_sig(w_sigma))
        z2 = nn.Tanh()(self.l2_sig(z1))
        z = 10 * nn.Softplus()(self.l3_sig(z2))  # start with large uncertainty to avoid small probabilities

        w_a = w[..., (*self.param_idxs[2], -2, -1)]
        a1 = nn.Tanh()(self.l1_a(w_a))
        a2 = nn.Tanh()(self.l2_a(a1))
        a = self.l3_a(a2)

        return y, z, a

    def forward(self, w, data, training_mask=None):
        mu, sig, alpha = self.decode(w)
        if training_mask is None:
            y = mu
            z = sig
            a = alpha
        else:
            y = training_mask * mu + (1 - training_mask) * mu.detach()
            # z = (1 - training_mask) * sig + training_mask * sig.detach()
            # a = (1 - training_mask) * alpha + training_mask * alpha.detach()
            z = sig
            a = alpha

        losses = (data - y)**2 / (2 * z**2) + z.log() - self._norm_logcdf(a * (data - y) / z)
        avg = torch.mean(losses, dim=-1)
        return avg

    def _norm_logcdf(self, z):

        if (z < -7).any():  # these result in NaNs otherwise
            print("THIS BATCH USING LOG CDF APPROXIMATION (large z-score can otherwise cause numerical instability)")
            # https://stats.stackexchange.com/questions/106003/approximation-of-logarithm-of-standard-normal-cdf-for-x0/107548#107548?newreg=5e5f6365aa7046aba1c447e8ae263fec
            # I found this approx to be good: less than 0.04 error for all -20 < x < -5
            # approx = lambda x: -0.5 * x ** 2 - 4.8 + 2509 * (x - 13) / ((x - 40) ** 2 * (x - 5))
            ans = torch.where(z < -0.1, -0.5 * z ** 2 - 4.8 + 2509 * (z - 13) / ((z - 40) ** 2 * (z - 5)),
                                        -torch.exp(-z * 2) / 2 - torch.exp(-(z - 0.2) ** 2) * 0.2)
        else:
            ans = self.norm.cdf(z).log()

        return ans

    def mean(self, params):
        mu, sigma, alpha = params
        delta = alpha / (1 + alpha ** 2) ** 0.5
        return mu + sigma * delta * (2 / np.pi) ** 0.5

    def std(self, params):
        mu, sigma, alpha = params
        delta = alpha / (1 + alpha ** 2) ** 0.5
        return sigma * (1 - 2 * delta ** 2 / np.pi) ** 0.5


class AlternatingSkewNLL(ModelObject):
>>>>>>> 3d68b5dd

    def __init__(self, x_dim, num_freqs, n):
        """
        neural network that takes a vector of sines and cosines and produces a skew-normal distribution with parameters
        mu, sigma, and alpha (the outputs of the NN). trains using NLL. reserves some of the training data to only train
        sigma and alpha to mitigate overconfidence
        :param x_dim: number of dimensions spanned by the probability distr
        :param num_freqs: list. number of frequencies used for each of the 3 parameters: [num_mu, num_sig, num_alpha]
        :param n: size of NN's second layer
        """
        super(SkewNormalNLL, self).__init__(num_freqs)

        self.l1_mu = nn.Linear(2 * self.num_freqs[0], n)
        self.l2_mu = nn.Linear(n, 64)
        self.l3_mu = nn.Linear(64, x_dim)

        self.l1_sig = nn.Linear(2 * self.num_freqs[1], n)
        self.l2_sig = nn.Linear(n, 64)
        self.l3_sig = nn.Linear(64, x_dim)

        self.l1_a = nn.Linear(2 * self.num_freqs[2], n)
        self.l2_a = nn.Linear(n, 32)
        self.l3_a = nn.Linear(32, x_dim)

        self.norm = torch.distributions.normal.Normal(0, 1)

    def decode(self, w):
        w_mu = w[..., self.param_idxs[0]]
        y1 = nn.Tanh()(self.l1_mu(w_mu))
        y2 = nn.Tanh()(self.l2_mu(y1))
        y = self.l3_mu(y2)

        w_sigma = w[..., self.param_idxs[1]]
        z1 = nn.Tanh()(self.l1_sig(w_sigma))
        z2 = nn.Tanh()(self.l2_sig(z1))
        z = 10 * nn.Softplus()(self.l3_sig(z2))  # start with large uncertainty to avoid small probabilities

        w_a = w[..., self.param_idxs[2]]
        a1 = nn.Tanh()(self.l1_a(w_a))
        a2 = nn.Tanh()(self.l2_a(a1))
        a = self.l3_a(a2)

        return y, z, a

    def forward(self, w, data, training_mask=None):
        mu, sig, alpha = self.decode(w)
        if training_mask is None:
            y = mu
            z = sig
            a = alpha
        else:
            y = training_mask * mu + (1 - training_mask) * mu.detach()
            # z = (1 - training_mask) * sig + training_mask * sig.detach()
            # a = (1 - training_mask) * alpha + training_mask * alpha.detach()
            z = sig
            a = alpha

        losses = (data - y)**2 / (2 * z**2) + z.log() - self._norm_logcdf(a * (data - y) / z)
        avg = torch.mean(losses, dim=-1)
        return avg

    def _norm_logcdf(self, z):

        if (z < -7).any():  # these result in NaNs otherwise
            # print("THIS BATCH USING LOG CDF APPROXIMATION (large z-score can otherwise cause numerical instability)")
            # https://stats.stackexchange.com/questions/106003/approximation-of-logarithm-of-standard-normal-cdf-for-x0/107548#107548?newreg=5e5f6365aa7046aba1c447e8ae263fec
            # I found this approx to be good: less than 0.04 error for all -20 < x < -5
            # approx = lambda x: -0.5 * x ** 2 - 4.8 + 2509 * (x - 13) / ((x - 40) ** 2 * (x - 5))
            ans = torch.where(z < -0.1, -0.5 * z ** 2 - 4.8 + 2509 * (z - 13) / ((z - 40) ** 2 * (z - 5)),
                                        -torch.exp(-z * 2) / 2 - torch.exp(-(z - 0.2) ** 2) * 0.2)
        else:
            ans = self.norm.cdf(z).log()

        return ans

    def mean(self, params):
        mu, sigma, alpha = params
        delta = alpha / (1 + alpha ** 2) ** 0.5
        return mu + sigma * delta * (2 / np.pi) ** 0.5

    def std(self, params):
        mu, sigma, alpha = params
        delta = alpha / (1 + alpha ** 2) ** 0.5
        return sigma * (1 - 2 * delta ** 2 / np.pi) ** 0.5


class NormalNLL(ModelObject):

    def __init__(self, x_dim, num_freqs, n=128):
        """
        Negative Log Likelihood neural network assuming Gaussian distribution of x at every point in time.
        Trains using NLL and trains mu and sigma separately to prevent
        overfitting
        :param x_dim: dimension of what will be modeled
        :param num_freqs: list of the number of frequencies used to model each parameter: [num_mu, num_sigma]
        :param n: size of 2nd layer of NN
        """
        super(NormalNLL, self).__init__(num_freqs)

        self.l1_mu = nn.Linear(2 * self.num_freqs[0], n)
        self.l2_mu = nn.Linear(n, n)
        self.l2_mu = nn.Linear(n, 64)
        self.l3_mu = nn.Linear(64, x_dim)

        self.l1_sig = nn.Linear(2 * self.num_freqs[1], n)
        self.l2_sig = nn.Linear(n, 64)
        self.l3_sig = nn.Linear(64, x_dim)

    def decode(self, w):
        w_mu = w[..., self.param_idxs[0]]
        y1 = nn.Tanh()(self.l1_mu(w_mu))
        y2 = nn.Tanh()(self.l2_mu(y1))
        y = self.l3_mu(y2)

        w_sigma = w[..., self.param_idxs[1]]
        z1 = nn.Tanh()(self.l1_sig(w_sigma))
        z2 = nn.Tanh()(self.l2_sig(z1))
        z = 10 * nn.Softplus()(self.l3_sig(z2))  # start big to avoid infinite gradients

        return y, z

    def forward(self, w, data, training_mask=None):
        mu, sig = self.decode(w)
        if training_mask is None:
            y = mu
            z = sig
        else:
            y = training_mask * mu + (1 - training_mask) * mu.detach()
            # z = (1 - training_mask) * sig + training_mask * sig.detach()
            z = sig

        losses = (data - y) ** 2 / (2 * z ** 2) + torch.log(z)
        avg = torch.mean(losses, dim=-1)
        return avg

    def mean(self, params):
        return params[0]

    def std(self, params):
        return params[1]


class GammaNLL(ModelObject):

    def __init__(self, x_dim, num_freqs, n):
        """
        Negative Log Likelihood neural network assuming Gamma distribution of x at every point in time.
        Trains using NLL
        :param x_dim: dimension of what will be modeled
        :param num_freqs: list of the number of frequencies used to model each parameter: [num_rate, num_a]
        :param n: size of 2nd layer of NN
        """
        super(GammaNLL, self).__init__(num_freqs)

        self.l1_rate = nn.Linear(2 * self.num_freqs[0], n)
        self.l2_rate = nn.Linear(n, 64)
        self.l3_rate = nn.Linear(64, x_dim)

        self.l1_a = nn.Linear(2 * self.num_freqs[1], n)
        self.l2_a = nn.Linear(n, 64)
        self.l3_a = nn.Linear(64, x_dim)

    def decode(self, w):
        w_rate = w[..., self.param_idxs[0]]
        rate1 = nn.Tanh()(self.l1_rate(w_rate))
        rate2 = nn.Tanh()(self.l2_rate(rate1))
        rate = 1 / nn.Softplus()(self.l3_rate(rate2))  # helps convergence

        w_a = w[..., self.param_idxs[1]]
        a1 = nn.Tanh()(self.l1_a(w_a))
        a2 = nn.Tanh()(self.l2_a(a1))
        a = nn.Softplus()(self.l3_a(a2))

        return rate, a

    def forward(self, w, data, training_mask=None):
        assert (training_mask is None), "Training masks won't help when using a Gamma distribution"
        rate, a = self.decode(w)

        losses = -torch.distributions.gamma.Gamma(a, rate).log_prob(data)
        avg = torch.mean(losses, dim=-1)
        return avg

    def mean(self, params):
        return params[1] / params[0]

    def std(self, params):
        return np.sqrt(params[1] / params[0] ** 2)<|MERGE_RESOLUTION|>--- conflicted
+++ resolved
@@ -52,11 +52,7 @@
         return np.ones(params[0].shape)
 
 
-<<<<<<< HEAD
-class SkewNormalNLL(ModelObject):
-=======
 class GEFComSkewNLL(ModelObject):
-
     def __init__(self, x_dim, num_freqs, n):
         """
         neural network that takes a vector of sines and cosines and produces a skew-normal distribution with parameters
@@ -142,8 +138,7 @@
         return sigma * (1 - 2 * delta ** 2 / np.pi) ** 0.5
 
 
-class AlternatingSkewNLL(ModelObject):
->>>>>>> 3d68b5dd
+class SkewNormalNLL(ModelObject):
 
     def __init__(self, x_dim, num_freqs, n):
         """
